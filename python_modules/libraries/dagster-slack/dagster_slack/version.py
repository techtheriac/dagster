__version__ = '0.4.3.post4'

<<<<<<< HEAD
__nightly__ = '2019.05.24'
=======
__nightly__ = '2019.06.02'
>>>>>>> f1cbf9c8
<|MERGE_RESOLUTION|>--- conflicted
+++ resolved
@@ -1,7 +1,3 @@
 __version__ = '0.4.3.post4'
 
-<<<<<<< HEAD
-__nightly__ = '2019.05.24'
-=======
-__nightly__ = '2019.06.02'
->>>>>>> f1cbf9c8
+__nightly__ = '2019.06.02'